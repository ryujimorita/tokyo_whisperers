--- conflicted
+++ resolved
@@ -19,11 +19,8 @@
 pandas = "^2.2.3"
 wandb = "^0.18.7"
 python-dotenv = "^1.0.1"
-<<<<<<< HEAD
 peft = "^0.13.2"
-=======
 audiomentations = "^0.37.0"
->>>>>>> 0d033d16
 
 
 
